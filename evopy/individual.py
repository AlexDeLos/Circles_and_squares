"""Module containing the individuals of the evolutionary strategy algorithm."""
import numpy as np
from matplotlib import pyplot as plt

from evopy.strategy import Strategy
from evopy.utils import random_with_seed
from forces import ForcesConfig


class Individual:
    """The individual of the evolutionary strategy algorithm.

    This class handles the reproduction of the individual, using both the genotype and the specified
    strategy.

    For the full variance reproduction strategy, we adopt the implementation as described in:
    [1] Schwefel, Hans-Paul. (1995). Evolution Strategies I: Variants and their computational
        implementation. G. Winter, J. Perieaux, M. Gala, P. Cuesta (Eds.), Proceedings of Genetic
        Algorithms in Engineering and Computer Science, John Wiley & Sons.
    """
    _BETA = 0.0873
    _EPSILON = 0.01

    def __init__(self, genotype, strategy, strategy_parameters, bounds=None, random_seed=None, forces_config: ForcesConfig=None, forces_scale_param=None, inertia=None, mutation_rate=1):
        """Initialize the Individual.

        :param genotype: the genotype of the individual
        :param strategy: the strategy chosen to reproduce. See the Strategy enum for more
                         information
        :param strategy_parameters: the parameters required for the given strategy, as a list
        :param forces_scale_param: factor of 1 that can be mutated to scale the force strength
        """
        self.genotype = genotype
        self.length = len(genotype)
        self.random_seed = random_seed
        self.random = random_with_seed(self.random_seed)
        self.fitness = None
        self.constraint = None
        self.bounds = bounds
        self.strategy = strategy
        self.strategy_parameters = strategy_parameters
        self.age = 0
        self.inertia = np.zeros(len(genotype)) if inertia is None else inertia
        if not isinstance(strategy, Strategy):
            raise ValueError("Provided strategy parameter was not an instance of Strategy.")
        if strategy == Strategy.SINGLE_VARIANCE and len(strategy_parameters) == 1:
            self.reproduce = self._reproduce_single_variance
        elif strategy == Strategy.MULTIPLE_VARIANCE and len(strategy_parameters) == self.length:
            self.reproduce = self._reproduce_multiple_variance
        elif strategy == Strategy.FULL_VARIANCE and len(strategy_parameters) == self.length * (
                self.length + 1) / 2:
            self.reproduce = self._reproduce_full_variance
        else:
            raise ValueError("The length of the strategy parameters was not correct.")

        self.forces_config = forces_config

        if not self.forces_config is None:
            if forces_scale_param is None:
                if self.forces_config.strategy == ForcesConfig.Strategy.SINGLE_FORCE_SCALES:
                    self.forces_scale_param = 1
                if self.forces_config.strategy == ForcesConfig.Strategy.MULTIPLE_FORCE_SCALES:
                    self.forces_scale_param = np.array([1 for _ in range(self.length // 2)])
            else:
                self.forces_scale_param = forces_scale_param
        else:
            self.forces_scale_param = None

        self.mutation_rate = mutation_rate

    def evaluate(self, fitness_function):
        """Evaluate the genotype of the individual using the provided fitness function.

        :param fitness_function: the fitness function to evaluate the individual with
        :return: the value of the fitness function using the individuals genotype
        """
        self.fitness = fitness_function(self.genotype)

        return self.fitness

<<<<<<< HEAD
    def _mutate_forces(self):
        """ Mutates the forces_scale_param """
        if self.forces_config.strategy == ForcesConfig.Strategy.SINGLE_FORCE_SCALES:
            if self.random.rand() <= self.forces_config.mutation_rate:
                scale_factor = self.random.randn() * np.sqrt(1 / (2 * self.length))
                self.forces_scale_param = max(self.forces_scale_param * np.exp(scale_factor), self.forces_config.force_epsilon)
        elif self.forces_config.strategy == ForcesConfig.Strategy.MULTIPLE_FORCE_SCALES:
            global_scale_factor = self.random.randn() * np.sqrt(1 / (2 * self.length))
            scale_factors = [self.random.randn() * np.sqrt(1 / (2 * self.length))
                             for _ in range(len(self.forces_scale_param))]
            self.forces_scale_param = np.array([max(np.exp(global_scale_factor + scale_factors[i])
                                  * self.forces_scale_param[i], self.forces_config.force_epsilon)
                              for i in range(len(self.forces_scale_param))])

    def _distribution_mean(self):
        """
        Shifts the genotype according to forces
        :return: mean of the sample distribution
        """

        mean = self.genotype
        if not self.forces_config is None:
            # Mutate the forces_scale_param
            if self.random.rand() <= self.forces_config.mutation_rate:
                scale_factor = self.random.randn() * np.sqrt(1 / (2 * self.length))
                self.forces_scale_param = max(self.forces_scale_param * np.exp(scale_factor), 0.000001)
            
            
            change_vector = self.forces_scale_param*self.forces_config.calculate_forces(self.genotype).flatten()
            change = np.zeros(self.length)
            
            for i in range(int((self.length/2))):
                x = [change_vector[i] +self.inertia[i], change_vector[i+ int(self.length/2)] +self.inertia[i+ int(self.length/2)]]
                y = x/(np.linalg.norm(x)+0.0000001)
                change[i] = y[0]
                change[i+ int(self.length/2)] = y[1]
            self.inertia = change

            return mean + change
        



            # inertia
            # change_vector = self.forces_scale_param*self.forces_config.calculate_forces(self.genotype).flatten() + self.inertia
            #
            # # normalize it
            # change = np.zeros(self.length)

            # result = mean + change
            # self.inertia = change
            # return result
        return mean

=======
>>>>>>> a18526d4
    def _handle_oob_indices(self, new_genotype):
        # Originally: "Randomly sample out of bounds indices"
        #oob_indices = (new_genotype < self.bounds[0]) | (new_genotype > self.bounds[1])
        #new_genotype[oob_indices] = self.random.uniform(self.bounds[0], self.bounds[1], size=np.count_nonzero(oob_indices))
        # Clip out of bounds indices instead
        return np.clip(new_genotype, self.bounds[0], self.bounds[1])

    def _reproduce_single_variance(self):
        """Create a single offspring individual from the set genotype and strategy parameters.

        This function uses the single variance strategy.

        :return: an individual which is the offspring of the current instance
        """
<<<<<<< HEAD
        if self.random.rand() <= self.mutation_rate:
            new_genotype = self._distribution_mean() + self.strategy_parameters[0] * self.random.randn(self.length)
        else:
            new_genotype = self._distribution_mean()
        scale_factor = self.random.randn() * np.sqrt(1 / (2 * self.length))
        new_parameters = [max(self.strategy_parameters[0] * np.exp(scale_factor), self._EPSILON)]
        new_genotype = self._handle_oob_indices(new_genotype)
        return Individual(new_genotype, self.strategy, new_parameters, forces_config=self.forces_config, bounds=self.bounds, random_seed=self.random, mutation_rate=self.mutation_rate, inertia=self.inertia, forces_scale_param=self.forces_scale_param)
=======
        new_genotype = self.genotype + self.strategy_parameters[0] * self.random.randn(self.length)
        scale_factor = self.random.randn() * np.sqrt(1 / (2 * self.length))
        new_parameters = [max(self.strategy_parameters[0] * np.exp(scale_factor), self._EPSILON)]
        new_genotype = self._handle_oob_indices(new_genotype)
        return Individual(new_genotype, self.strategy, new_parameters, bounds=self.bounds, random_seed=self.random)
>>>>>>> a18526d4

    def _reproduce_multiple_variance(self):
        """Create a single offspring individual from the set genotype and strategy.

        This function uses the multiple variance strategy.

        :return: an individual which is the offspring of the current instance
        """
        new_genotype = self._distribution_mean() + [self.strategy_parameters[i] * self.random.randn()
                                        for i in range(self.length)]
        global_scale_factor = self.random.randn() * np.sqrt(1 / (2 * self.length))
        scale_factors = [self.random.randn() * np.sqrt(1 / 2 * np.sqrt(self.length))
                         for _ in range(self.length)]
        new_parameters = [max(np.exp(global_scale_factor + scale_factors[i])
                              * self.strategy_parameters[i], self._EPSILON)
                          for i in range(self.length)]
        new_genotype = self._handle_oob_indices(new_genotype)
<<<<<<< HEAD
        return Individual(new_genotype, self.strategy, new_parameters, forces_config=self.forces_config, bounds=self.bounds, mutation_rate=self.mutation_rate, inertia=self.inertia, forces_scale_param=self.forces_scale_param)
=======
        return Individual(new_genotype, self.strategy, new_parameters, bounds=self.bounds)
>>>>>>> a18526d4

    # pylint: disable=invalid-name
    def _reproduce_full_variance(self):
        """Create a single offspring individual from the set genotype and strategy.

        This function uses the full variance strategy, as described in [1]. To emphasize this, the
        variable names of [1] are used in this function.

        :return: an individual which is the offspring of the current instance
        """
        global_scale_factor = self.random.randn() * np.sqrt(1 / (2 * self.length))
        scale_factors = [self.random.randn() * np.sqrt(1 / 2 * np.sqrt(self.length))
                         for _ in range(self.length)]
        new_variances = [max(np.exp(global_scale_factor + scale_factors[i])
                             * self.strategy_parameters[i], self._EPSILON)
                         for i in range(self.length)]
        new_rotations = [self.strategy_parameters[i] + self.random.randn() * self._BETA
                         for i in range(self.length, len(self.strategy_parameters))]
        new_rotations = [rotation if abs(rotation) < np.pi
                         else rotation - np.sign(rotation) * 2 * np.pi
                         for rotation in new_rotations]
        T = np.identity(self.length)
        for p in range(self.length - 1):
            for q in range(p + 1, self.length):
                j = int((2 * self.length - p) * (p + 1) / 2 - 2 * self.length + q)
                T_pq = np.identity(self.length)
                T_pq[p][p] = T_pq[q][q] = np.cos(new_rotations[j])
                T_pq[p][q] = -np.sin(new_rotations[j])
                T_pq[q][p] = -T_pq[p][q]
                T = np.matmul(T, T_pq)
        new_genotype = self.genotype + T @ self.random.randn(self.length)
        new_genotype = self._handle_oob_indices(new_genotype)
<<<<<<< HEAD
        return Individual(new_genotype, self.strategy, new_variances + new_rotations, forces_config=self.forces_config, bounds=self.bounds, mutation_rate=self.mutation_rate, inertia=self.inertia, forces_scale_param=self.forces_scale_param)

    def plot_distribution_mean(self):
        points = np.reshape(self.genotype, (-1, 2))
        delta = np.reshape(self._distribution_mean()-self.genotype, (-1, 2))
        for p0, p1, f0, f1 in zip(points[:, 0], points[:, 1], delta[:, 0], delta[:, 1]):
            plt.arrow(p0, p1, f0, f1, head_width=0.02, head_length=0.02, fc='k', ec='k')
=======
        return Individual(new_genotype, self.strategy, new_variances + new_rotations, bounds=self.bounds)
>>>>>>> a18526d4
<|MERGE_RESOLUTION|>--- conflicted
+++ resolved
@@ -78,7 +78,6 @@
 
         return self.fitness
 
-<<<<<<< HEAD
     def _mutate_forces(self):
         """ Mutates the forces_scale_param """
         if self.forces_config.strategy == ForcesConfig.Strategy.SINGLE_FORCE_SCALES:
@@ -133,8 +132,6 @@
             # return result
         return mean
 
-=======
->>>>>>> a18526d4
     def _handle_oob_indices(self, new_genotype):
         # Originally: "Randomly sample out of bounds indices"
         #oob_indices = (new_genotype < self.bounds[0]) | (new_genotype > self.bounds[1])
@@ -149,7 +146,6 @@
 
         :return: an individual which is the offspring of the current instance
         """
-<<<<<<< HEAD
         if self.random.rand() <= self.mutation_rate:
             new_genotype = self._distribution_mean() + self.strategy_parameters[0] * self.random.randn(self.length)
         else:
@@ -158,13 +154,6 @@
         new_parameters = [max(self.strategy_parameters[0] * np.exp(scale_factor), self._EPSILON)]
         new_genotype = self._handle_oob_indices(new_genotype)
         return Individual(new_genotype, self.strategy, new_parameters, forces_config=self.forces_config, bounds=self.bounds, random_seed=self.random, mutation_rate=self.mutation_rate, inertia=self.inertia, forces_scale_param=self.forces_scale_param)
-=======
-        new_genotype = self.genotype + self.strategy_parameters[0] * self.random.randn(self.length)
-        scale_factor = self.random.randn() * np.sqrt(1 / (2 * self.length))
-        new_parameters = [max(self.strategy_parameters[0] * np.exp(scale_factor), self._EPSILON)]
-        new_genotype = self._handle_oob_indices(new_genotype)
-        return Individual(new_genotype, self.strategy, new_parameters, bounds=self.bounds, random_seed=self.random)
->>>>>>> a18526d4
 
     def _reproduce_multiple_variance(self):
         """Create a single offspring individual from the set genotype and strategy.
@@ -182,11 +171,7 @@
                               * self.strategy_parameters[i], self._EPSILON)
                           for i in range(self.length)]
         new_genotype = self._handle_oob_indices(new_genotype)
-<<<<<<< HEAD
         return Individual(new_genotype, self.strategy, new_parameters, forces_config=self.forces_config, bounds=self.bounds, mutation_rate=self.mutation_rate, inertia=self.inertia, forces_scale_param=self.forces_scale_param)
-=======
-        return Individual(new_genotype, self.strategy, new_parameters, bounds=self.bounds)
->>>>>>> a18526d4
 
     # pylint: disable=invalid-name
     def _reproduce_full_variance(self):
@@ -219,14 +204,10 @@
                 T = np.matmul(T, T_pq)
         new_genotype = self.genotype + T @ self.random.randn(self.length)
         new_genotype = self._handle_oob_indices(new_genotype)
-<<<<<<< HEAD
         return Individual(new_genotype, self.strategy, new_variances + new_rotations, forces_config=self.forces_config, bounds=self.bounds, mutation_rate=self.mutation_rate, inertia=self.inertia, forces_scale_param=self.forces_scale_param)
 
     def plot_distribution_mean(self):
         points = np.reshape(self.genotype, (-1, 2))
         delta = np.reshape(self._distribution_mean()-self.genotype, (-1, 2))
         for p0, p1, f0, f1 in zip(points[:, 0], points[:, 1], delta[:, 0], delta[:, 1]):
-            plt.arrow(p0, p1, f0, f1, head_width=0.02, head_length=0.02, fc='k', ec='k')
-=======
-        return Individual(new_genotype, self.strategy, new_variances + new_rotations, bounds=self.bounds)
->>>>>>> a18526d4
+            plt.arrow(p0, p1, f0, f1, head_width=0.02, head_length=0.02, fc='k', ec='k')