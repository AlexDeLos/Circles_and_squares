import matplotlib
# import random

from fitness_plots import FitnessPlots, TrackableVariable

matplotlib.use('Qt5Agg')

import math
from evopy import EvoPy, Strategy
from evopy import ProgressReport
from sklearn.metrics.pairwise import euclidean_distances
import matplotlib.pyplot as plt
import numpy as np


###########################################################
#                                                         #
# EvoPy framework from https://github.com/evopy/evopy     #
# Read documentation on github for further information.   #
#                                                         #
# Adjustments by Renzo Scholman:                          #
#       Added evaluation counter (also in ProgressReport) #
#       Added max evaluation stopping criterion           #
#       Added random repair for solution                  #
#       Added target fitness value tolerance              #
#                                                         #
# Original license stored in LICENSE file                 #
#                                                         #
# Install required dependencies with:                     #
#       pip install -r requirements.dev.txt               #
#                                                         #
###########################################################

# np/scipy CiaS implementation is faster for higher problem dimensions, i.e, more than 11 or 12 circles.
def circles_in_a_square_scipy(individual):
    points = np.reshape(individual, (-1, 2))
    dist = euclidean_distances(points)
    np.fill_diagonal(dist, 1e10)
    return np.min(dist)


# Pure python implementation is faster for lower problem dimensions
def circles_in_a_square(individual):
    n = len(individual)
    distances = []
    for i in range(0, n - 1, 2):
        for j in range(i + 2, n, 2):
            distances.append(math.sqrt(math.pow((individual[i] - individual[j]), 2)
                                       + math.pow((individual[i + 1] - individual[j + 1]), 2)))
    return min(distances)


class CirclesInASquare:
    def __init__(self, n_circles, output_statistics=False, plot_sols=False, print_sols=False, number_of_runs=1):
        self.print_sols = print_sols
        self.output_statistics = output_statistics
        self.plot_best_sol = plot_sols
        self.n_circles = n_circles
        self.fig = None
        self.ax = None
        assert 2 <= n_circles <= 20

        if self.plot_best_sol:
            self.set_up_plot()

        if self.output_statistics:
            self.statistics_header()

        self.number_of_runs = number_of_runs
        self.fitness_plots = FitnessPlots(number_of_runs)

    def set_up_plot(self):
        self.fig, self.ax = plt.subplots()
        self.ax.set_xlabel("$x_0$")
        self.ax.set_ylabel("$x_1$")
        self.ax.set_title("Best solution in generation 0")
        self.fig.show()

    def statistics_header(self):
        if self.print_sols:
            print("Generation Evaluations Best-fitness (Best individual..)")
        else:
            print("Time Elapsed Generation Evaluations Best-fitness")

    def statistics_callback(self, report: ProgressReport):
        formatted_time = str(report.time_elapsed).split(".")[0] + "s"
        output = "{:>10s} {:>10d} {:>11d} {:>12.8f} {:>12.8f} {:>12.8f}".format(formatted_time, report.generation,
                                                                                report.evaluations,
                                                                                report.best_fitness, report.avg_fitness,
                                                                                report.std_fitness)

        if self.print_sols:
            output += " ({:s})".format(np.array2string(report.best_genotype))
        print(output)

        if self.plot_best_sol:
            points = np.reshape(report.best_genotype, (-1, 2))
            self.ax.clear()
            self.ax.scatter(points[:, 0], points[:, 1], clip_on=False, color="black")
            self.ax.set_xlim((0, 1))
            self.ax.set_ylim((0, 1))
            self.ax.set_title("Best solution in generation {:d}".format(report.generation))
            self.fig.canvas.draw()
            self.fig.canvas.flush_events()

        self.add_to_fitness_plots(report)

    def add_to_fitness_plots(self, report: ProgressReport):
        if self.fitness_plots:
            self.fitness_plots.add(report)

    def get_target(self):
        values_to_reach = [
            1.414213562373095048801688724220,  # 2
            1.035276180410083049395595350499,  # 3
            1.000000000000000000000000000000,  # 4
            0.707106781186547524400844362106,  # 5
            0.600925212577331548853203544579,  # 6
            0.535898384862245412945107316990,  # 7
            0.517638090205041524697797675248,  # 8
            0.500000000000000000000000000000,  # 9
            0.421279543983903432768821760651,  # 10
            0.398207310236844165221512929748,
            0.388730126323020031391610191835,
            0.366096007696425085295389370603,
            0.348915260374018877918854409001,
            0.341081377402108877637121191351,
            0.333333333333333333333333333333,
            0.306153985300332915214516914060,
            0.300462606288665774426601772290,
            0.289541991994981660261698764510,
            0.286611652351681559449894454738
        ]

        return values_to_reach[self.n_circles - 2]

    def run_evolution_strategies(self, generations=1000, num_children=1, max_age=0, strategy=Strategy.SINGLE_VARIANCE,
                                 population_size=30, use_warm_start = True):
        callback = self.statistics_callback if self.output_statistics else self.add_to_fitness_plots

        best_solutions = []

        for current_run in range(self.number_of_runs):
            self.fitness_plots.set_run(current_run)

            evopy = EvoPy(
                circles_in_a_square if self.n_circles < 12 else circles_in_a_square_scipy,  # Fitness function
                self.n_circles * 2,  # Number of parameters
                reporter=callback,  # Prints statistics at each generation
                maximize=True,
                generations=generations,
                population_size=population_size,
                bounds=(0, 1),
                target_fitness_value=self.get_target(),
                max_evaluations=1e5,
                num_children=num_children,
                max_age=max_age,
                strategy=strategy,
                warm_start = self.getWarmStart(populationSize=population_size) if use_warm_start else ([0] * self.n_circles * 2) * population_size
            )

            best_solutions.append(evopy.run())

            if self.plot_best_sol:
                #plt.savefig("Result")
                plt.close()

        if len(best_solutions) == 1:
            return best_solutions[0]
        return best_solutions

    def toBaseN(self, x:int, base:int):
        newNumber = []
        while not x == 0:
            newD = x%base
            newNumber.insert(0,newD)
            x = int((x -newD)/base)
        return newNumber

    def getWarmStart(self, populationSize):
        """
        Returns a set of positions in cordinates
        """
        n = int(populationSize**(1/2)) # how many we can fit in each grid cleanly
        result = []
        fun = lambda x: int(x)/n
        for el in range(n**2):
            i = self.toBaseN(el,n) #turn it to base whatever
            while len(i) < 2:
                i.insert(0,'0')
            result.append(list(map(fun,i)))
<<<<<<< HEAD

        # fill in the rest:
        while len(result) < populationSize:
            result.append([np.random.uniform(),np.random.uniform()])
        newResult = ([0] * 2) * populationSize
        y = 0
        # transform to the format they should be
        for i in result:
            newResult[y] = i[0]
            newResult[y+10]= i[1]
            y = y+1
        
=======
            # print(result)

        # fill in the rest:
        while len(result) < populationSize:
            result.append(np.random.uniform(size=individual_length))
>>>>>>> 7db00f43
        print(result)
        return newResult


def main():
    """
    Original main function
    """
    circles = 10
    runner = CirclesInASquare(circles, plot_sols=True, output_statistics=True)
    runner.run_evolution_strategies()

def fitness_plots_from_backup():
    circles = 10
    runner = CirclesInASquare(circles)
    runner.fitness_plots = FitnessPlots.from_backup()
    runner.fitness_plots.show()

def experiment1():
    """
    Shows severals plots for the `num_children` and `max_age`
    """
    circles = 10
    runner = CirclesInASquare(circles, plot_sols=False, number_of_runs=10)
    for num_children in [1, 2, 3, 4]:
        runner.fitness_plots.set_subplot(f"Number of Children = {num_children}")
        for max_age in [0, 1, 5, 1000]:
            runner.fitness_plots.set_line(f"Max Age = {max_age}")
            runner.run_evolution_strategies(generations=1000, num_children=num_children, max_age=max_age)
    runner.fitness_plots.show()


def experiment2():
    """
    Shows several plots for different `num_children` and `strategy`
    """
    circles = 10
    runner = CirclesInASquare(circles, plot_sols=False)
    for num_children in [1, 2, 3, 4]:
        runner.fitness_plots.set_subplot(f"Number of Children = {num_children}")
        for strategy in [Strategy.SINGLE_VARIANCE, Strategy.MULTIPLE_VARIANCE, Strategy.FULL_VARIANCE]:
            runner.fitness_plots.set_line(strategy.name)
            runner.run_evolution_strategies(generations=1000, num_children=num_children, max_age=5, strategy=strategy)
    runner.fitness_plots.show()


def experiment3():
    """
    Shows several plots for different `max_age` and `strategy`
    """
    circles = 10
    runner = CirclesInASquare(circles, plot_sols=False)
    for strategy in [Strategy.SINGLE_VARIANCE, Strategy.MULTIPLE_VARIANCE, Strategy.FULL_VARIANCE]:
        runner.fitness_plots.set_subplot(strategy.name)
        for max_age in [0, 1, 5, 1000]:
            runner.fitness_plots.set_line(f"Max Age = {max_age}")
            runner.run_evolution_strategies(generations=1000, num_children=2, max_age=max_age, strategy=strategy)
    runner.fitness_plots.show()


def experiment4():
    """
    Shows several plots for different `strategy` and `population_size`
    """
    circles = 10
    runner = CirclesInASquare(circles, plot_sols=False)
    for strategy in [Strategy.SINGLE_VARIANCE, Strategy.MULTIPLE_VARIANCE, Strategy.FULL_VARIANCE]:
        runner.fitness_plots.set_subplot(strategy.name)
        for population_size in [10, 30, 60, 100]:
            runner.fitness_plots.set_line(f"Population size = {population_size}")
            runner.run_evolution_strategies(generations=1000, num_children=1, max_age=1000, population_size=population_size,
                                            strategy=strategy)
    runner.fitness_plots.show()



def experiment5():
    """
    Shows plot for a non random initialization
    """
    circles = 10
    runner = CirclesInASquare(circles, plot_sols=False, number_of_runs=10)
    for strategy in [Strategy.SINGLE_VARIANCE, Strategy.MULTIPLE_VARIANCE, Strategy.FULL_VARIANCE]:
        runner.fitness_plots.set_subplot(strategy.name)
        for population_size in [10, 30, 60, 100]:
            runner.fitness_plots.set_line(f"Population size = {population_size}")
            runner.run_evolution_strategies(generations=1000, num_children=1, max_age=1000, population_size=population_size,
                                            strategy=strategy, use_warm_start = True)
    runner.fitness_plots.show()


def experiment6():
    """
    Shows 2 plots comparing random initialization vs warm start initialization
    """
    circles = 10
    runner = CirclesInASquare(circles, plot_sols=False, number_of_runs=10)
    for use_warm_start in [False, True]:
        if use_warm_start:
            runner.fitness_plots.set_subplot(f"Warm Start")
        else:
            runner.fitness_plots.set_subplot(f"Random Initialization")
        for population_size in [50]:
            runner.fitness_plots.set_line(f"Population Size = {population_size}")
            runner.run_evolution_strategies(generations=2, num_children=1, max_age=1000, population_size=population_size,
                                            strategy=Strategy.SINGLE_VARIANCE, use_warm_start= use_warm_start)
    runner.fitness_plots.show()


if __name__ == "__main__":
<<<<<<< HEAD
    experiment5()
=======
    experiment6()
>>>>>>> 7db00f43
<|MERGE_RESOLUTION|>--- conflicted
+++ resolved
@@ -189,7 +189,6 @@
             while len(i) < 2:
                 i.insert(0,'0')
             result.append(list(map(fun,i)))
-<<<<<<< HEAD
 
         # fill in the rest:
         while len(result) < populationSize:
@@ -202,15 +201,11 @@
             newResult[y+10]= i[1]
             y = y+1
         
-=======
-            # print(result)
-
-        # fill in the rest:
-        while len(result) < populationSize:
-            result.append(np.random.uniform(size=individual_length))
->>>>>>> 7db00f43
         print(result)
         return newResult
+
+
+
 
 
 def main():
@@ -319,8 +314,4 @@
 
 
 if __name__ == "__main__":
-<<<<<<< HEAD
-    experiment5()
-=======
-    experiment6()
->>>>>>> 7db00f43
+    experiment5()